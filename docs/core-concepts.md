---
title: Core concepts
nav_order: 2
---

# Core concepts

Below is a technical explanation of the implementation for this library. For quick
setup instructions, [skip to setup](./setup.md)
{: .bg-yellow-000.p-3 }

## Initialization lifecycle
This is a short rundown of what happens on every page request

#### Server side
We don't start rendering until all components have been initialized.

 1. **Set initMode** the `initMode` is initially set to `MODE_PREPARE` to indicate that we want
 to initialize components before we mount them.
 2. **Component prepare** Before we start rendering, we need to call the initialization action of
 every component configured with `withInitAction()`[^1]. We refer to this as _preparing a component_
 and this can be done using the `prepareComponent()` action. For more info
 see [the prepare tree](#the-prepare-tree) below
 3. **Wait for preparation to complete** Before we render our page, we need to wait for the
 preparation to complete. This can be done using the promise returned by `prepareComponent()`
 4. **Render** Our page can now be rendered. To make sure we never skip an initialization action,
 all components configured with `withInitAction()` will throw an error if mounted without preparing
 it first.

[^1]: Note: components configured with `allowLazy` may skip this step. For more info see the [withInitAction() API docs](./api.html#withInitAction)

#### Client side
We don't want to redo initialization that has already been done on the server. When new components mount (for example, on client-side navigation), they should be initialized as well.

 1. **First render** this is essentially the same as step 4 on the server side. All component preparation has already been done on the server.
 2. **Set initMode** we dispatch `setInitMode(MODE_INIT_SELF)` to indicate that new components should initialize themselves as soon as they mount.
 3. **Next render(s)** If a new component wrapped in `withInitAction()` mounts, it will automatically initialize. Additionally, a component can also be configured to re-initialize if its `props` update.

Note: By default, the component will start rendering even if the `initAction` has not completed yet.
For more info see the [withInitAction() API docs](./api.html#withInitAction)
{: .bg-grey-lt-100.p-3 }

<<<<<<< HEAD
##The prepare tree
=======
## The prepare tree
>>>>>>> 201d1037
As described in _initialization lifecycle_ above, we need to dispatch `prepareComponent()` for each
component on the page before page render. But how do we know in advance which components will be
on our page? The trick is to configure our page component initialization to dispatch
`prepareComponent()` for each direct child component with an `initAction`. We configure the child
component initialization to dispatch `prepareComponent()` for their children, and so on. This way,
we only have to dispatch `prepareComponent()` on the page component we want to render and it will
recursively prepare its descendants.

![The prepare tree](./assets/prepare-tree.png)

## Example
Below is an example of a `HomePage` component layout. We will need to load the notifications to
display in the header, the list of posts, and some detail data for each post.

![Example homepage](./assets/example-homepage.png)

We use `withInitAction()` to add the following initialization to our components:
 - `Homepage` calls `prepareComponent(Header)` and `prepareComponent(HomeTimeline)`
 - `Header` calls `prepareComponent(HeaderNotifications)`
 - `HeaderNotifications` loads the notifications for the current user
 - `HomeTimeline` loads a list of posts. It now has a couple of post ids and
 calls `prepareComponent(Post, { id: postId })` for each post
 - `Post` loads some detail data to display the itself

![Example prepare tree](./assets/example-prepare-tree.png)

Note: In this example, the list of posts are loaded separately from the post detail data. In another application this might be a single call
{: .bg-grey-lt-100.p-3 }

---

[Continue reading: Setup](./setup.md){: .btn .btn-purple }
{: .mb-10 }<|MERGE_RESOLUTION|>--- conflicted
+++ resolved
@@ -40,11 +40,7 @@
 For more info see the [withInitAction() API docs](./api.html#withInitAction)
 {: .bg-grey-lt-100.p-3 }
 
-<<<<<<< HEAD
-##The prepare tree
-=======
 ## The prepare tree
->>>>>>> 201d1037
 As described in _initialization lifecycle_ above, we need to dispatch `prepareComponent()` for each
 component on the page before page render. But how do we know in advance which components will be
 on our page? The trick is to configure our page component initialization to dispatch
